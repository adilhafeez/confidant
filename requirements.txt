# Flask
# License: BSD
# Upstream url: http://github.com/mitsuhiko/flask/
# Use: For API.
Flask==0.10.1

# Flask Scripting support for Flask
# License: BSD
# Upstream url: http://github.com/techniq/flask-script
# Use: For CLI scripts.
Flask-Script==2.0.5

# Boto3 is the Amazon Web Services (AWS) Software Development Kit (SDK)
# for Python.
# License: Apache2
# Use: For KMS
boto3==1.2.3

# A Pythonic interface for Amazon's DynamoDB that supports Python 2 and 3.
# License: MIT
# Upstream url: http://jlafon.io/pynamodb.html
# Use: For DynamoDB storage
pynamodb==1.5.1

# cryptography is a package which provides cryptographic recipes and
# primitives to Python developers.
# License: BSD
# Upstream url: https://github.com/pyca/cryptography
# Use: For encryption
<<<<<<< HEAD
cryptography==1.2.2
=======
cryptography==1.2.3
>>>>>>> c7492c0a

# License: BSD
# Upstream url: https://github.com/fengsp/flask-session
# Use: For shared sessions
Flask-Session==0.2.1

# Redis
# License: MIT
# Upstream url: https://github.com/andymccurdy/redis-py
# Use: For shared sessions
redis==2.10.3

# Flask extension that configures the Flask application to redirect all
# incoming requests to https
# License: BSD
# Upstream url: https://github.com/kennethreitz/flask-sslify
# Use: For SSL redirection and HSTS
Flask-SSLify==0.1.5

# Authomatic is a framework agnostic library for Python web applications
# with a minimalistic but powerful interface which simplifies
# authentication of users by third party providers like Facebook or
# Twitter through standards like OAuth and OpenID.
# License: MIT
# Upstream url: http://peterhudec.github.io/authomatic
# Use: For google auth
Authomatic==0.1.0.post1

# License: MIT
# Upstream url: https://github.com/onelogin/python-saml
# Use: For user authentication via SAML
python-saml==2.1.6

# Python HTTP for Humans.
# License: Apache2
# Upstream url: http://python-requests.org
# Use: REST calls to external services
requests==2.8.1

# Provides enhanced HTTPS support for httplib and urllib2 using PyOpenSSL
# License: BSD
# Upstream url: https://github.com/cedadev/ndg_httpsclient/
# Use: Securing requests for python < 2.7.9.
ndg-httpsclient==0.4.0

# ASN.1 types and codecs
# License: BSD
# Upstream url: http://sourceforge.net/projects/pyasn1/
# Use: Securing requests for python < 2.7.9.
pyasn1==0.1.9

# Python wrapper module around the OpenSSL library
# License: APL2
# Upstream url: https://github.com/pyca/pyopenssl
# Use: Securing requests for python < 2.7.9.
pyOpenSSL==0.15.1

# WSGI middleware to add CSP headers
# License: Apache2
# Upstream url: https://github.com/dstufft/guard
guard==1.0.1

# The modular source code checker: pep8, pyflakes and co
# License: MIT
# Upstream url: http://bitbucket.org/tarek/flake8
flake8==2.3.0

# Measures code coverage and emits coverage reports
# Licence: BSD
# Upstream url: https://pypi.python.org/pypi/coverage
coverage==3.7.1

# tool to check your Python code against some of the style conventions
# License: Expat License
# Upstream url: https://github.com/jcrocholl/pep8.git
pep8==1.5.7

# nose makes testing easier
# License: GNU Library or Lesser General Public License (LGPL)
# Upstream url: http://readthedocs.org/docs/nose
nose==1.3.3

# Add additional directories to sys.path for nose.
# License: Apache2
# Upstream url: http://bitbucket.org/jnoller/nose-pathmunge/
nose-pathmunge==0.1.2

# Mocking and Patching Library for Testing
# License: BSD
# Upstream url: http://www.voidspace.org.uk/python/mock
mock==1.0.1

# License: MIT
# Upstream url: http://pyyaml.org/wiki/PyYAML
# Use: For parsing users.yaml
PyYAML==3.11

# License: MIT
# Upstream url: http://gunicorn.org/
# Use: For wsgi running
gunicorn==19.3.0

# License: MIT
# Upstream url: http://www.gevent.org/
# Use: For concurrency
gevent==1.0.2

# License: MIT
# Upstream url: https://github.com/python-greenlet/greenlet
# Use: For concurrency
greenlet==0.4.9

# License: MIT
# Upstream url: https://github.com/jsocol/pystatsd
# Use: For metrics collection
statsd==3.1<|MERGE_RESOLUTION|>--- conflicted
+++ resolved
@@ -27,11 +27,7 @@
 # License: BSD
 # Upstream url: https://github.com/pyca/cryptography
 # Use: For encryption
-<<<<<<< HEAD
-cryptography==1.2.2
-=======
 cryptography==1.2.3
->>>>>>> c7492c0a
 
 # License: BSD
 # Upstream url: https://github.com/fengsp/flask-session
